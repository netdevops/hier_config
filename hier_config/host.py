from typing import List, Set, Union, Optional

import yaml

from . import HConfig


class Host:
    """
    A host object is a convenient way to loading host inventory
    items into a single object.

    The default is to load "hostname", "os", and "options" to the host object,
    however, it can easily be extended for developer needs.

    .. code:: python

        import yaml
        from hier_config.host import Host

        options = yaml.load(open('./tests/fixtures/options_ios.yml'), loader=yaml.SafeLoader())
        host = Host('example.rtr', 'ios', options)

        # Example of loading running config and generated configs into a host object
<<<<<<< HEAD
        host.load_running_config_from_file("./tests/files/running_config.conf)
        host.load_generated_config_from_file("./tests/files/generated_config.conf)
=======
        host.load_config_from(config_type="running", name="./tests/fixtures/running_config.conf")
        host.load_config_from(config_type="generated", name="./tests/fixtures/generated_config.conf")
>>>>>>> f1e64548

        # Example of loading hier-config tags into a host object
        host.load_tags("./tests/fixtures/tags_ios.yml")

        # Example of creating a remediation config without a tag targeting specific config
        host.remediation_config()

        # Example of creating a remediation config with a tag ('safe') targeting a specific config.
        host.remediation_config_filtered_text({"safe"}, set()})
    """

    def __init__(self, hostname: str, os: str, hconfig_options: dict):
        self.hostname = hostname
        self.os = os
        self.hconfig_options = hconfig_options
        self._hconfig_tags: List[dict] = list()
        self._running_config: Optional[HConfig] = None
        self._generated_config: Optional[HConfig] = None
        self._remediation_config: Optional[HConfig] = None

    def __repr__(self) -> str:
        return f"Host(hostname={self.hostname})"

    @property
    def running_config(self) -> Optional[HConfig]:
        """running configuration property"""
        if self._running_config is None:
            self._running_config = self._get_running_config()
        return self._running_config

    @property
    def generated_config(self) -> Optional[HConfig]:
        """generated configuration property"""
        if self._generated_config is None:
            self._generated_config = self._get_generated_config()
        return self._generated_config

    def remediation_config(self) -> HConfig:
        """
        Once self.running_config and self.generated_config have been created,
        create self.remediation_config
        """
        if isinstance(self._remediation_config, HConfig):
            return self._remediation_config

        if self.running_config and self.generated_config:
            remediation = self.running_config.config_to_get_to(self.generated_config)
        else:
            raise AttributeError("Missing host.running_config or host.generated_config")

        remediation.add_sectional_exiting()
        remediation.set_order_weight()
        remediation.add_tags(self.hconfig_tags)
        self._remediation_config = remediation

        return remediation

<<<<<<< HEAD
    @property
    def hconfig_tags(self) -> List[dict]:
        """hier-config tags property"""
        return self._hconfig_tags
=======
    def filter_remediation(
        self,
        include_tags: Set[str],
        exclude_tags: Set[str],
    ) -> str:
        """ Run filter jobs, based on tags on self.remediation_config """
        remediation_text = str()
>>>>>>> f1e64548

    def load_running_config_from_file(self, file: str) -> None:
        config = self._load_from_file(file)
        if not isinstance(config, str):
            raise TypeError
        self.load_running_config(config)

    def load_running_config(self, config_text: str) -> None:
        self._running_config = self._load_config(config_text)

    def load_generated_config_from_file(self, file: str) -> None:
        config = self._load_from_file(file)
        if not isinstance(config, str):
            raise TypeError
        self.load_generated_config(config)

    def load_generated_config(self, config_text: str) -> None:
        self._generated_config = self._load_config(config_text)

    def _load_config(self, config_text: str) -> HConfig:
        hier = HConfig(host=self)
        hier.load_from_string(config_text)
        return hier

    def remediation_config_filtered_text(
        self, include_tags: Set[str], exclude_tags: Set[str]
    ) -> str:
        config = self.remediation_config()
        if include_tags or exclude_tags:
            children = config.all_children_sorted_by_tags(include_tags, exclude_tags)
        else:
            children = config.all_children()

        return "\n".join(c.cisco_style_text() for c in children)

    def load_tags(self, tags: list) -> None:
        """
        Loads lineage rules that set tags

        Example:
            Specify to load lineage rules from a dictionary.

        .. code:: python

            tags = [{"lineage": [{"startswith": "interface"}], "add_tags": "interfaces"}]
            host.load_tags(tags)

        :param tags: tags
        """
        self._hconfig_tags = tags

    def load_tags_from_file(self, file: str) -> None:
        tags_from_file = self._load_from_file(file, True)
        if not isinstance(tags_from_file, list):
            raise TypeError
        self.load_tags(tags_from_file)

    @staticmethod
    def _load_from_file(name: str, parse_yaml: bool = False) -> Union[list, dict, str]:
        """Opens a config file and loads it as a string."""
        with open(name) as file:
            content = file.read()

        if parse_yaml:
            content = yaml.safe_load(content)

        return content

    def _get_running_config(self) -> HConfig:
        return NotImplemented

    def _get_generated_config(self) -> HConfig:
        return NotImplemented

    def _get_remediation_config(self) -> HConfig:
        return NotImplemented<|MERGE_RESOLUTION|>--- conflicted
+++ resolved
@@ -22,13 +22,8 @@
         host = Host('example.rtr', 'ios', options)
 
         # Example of loading running config and generated configs into a host object
-<<<<<<< HEAD
         host.load_running_config_from_file("./tests/files/running_config.conf)
         host.load_generated_config_from_file("./tests/files/generated_config.conf)
-=======
-        host.load_config_from(config_type="running", name="./tests/fixtures/running_config.conf")
-        host.load_config_from(config_type="generated", name="./tests/fixtures/generated_config.conf")
->>>>>>> f1e64548
 
         # Example of loading hier-config tags into a host object
         host.load_tags("./tests/fixtures/tags_ios.yml")
@@ -86,20 +81,10 @@
 
         return remediation
 
-<<<<<<< HEAD
     @property
     def hconfig_tags(self) -> List[dict]:
         """hier-config tags property"""
         return self._hconfig_tags
-=======
-    def filter_remediation(
-        self,
-        include_tags: Set[str],
-        exclude_tags: Set[str],
-    ) -> str:
-        """ Run filter jobs, based on tags on self.remediation_config """
-        remediation_text = str()
->>>>>>> f1e64548
 
     def load_running_config_from_file(self, file: str) -> None:
         config = self._load_from_file(file)
